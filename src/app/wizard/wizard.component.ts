import { Component, OnInit } from "@angular/core";
import {ApiService} from "../api/api.service";
import {DataCenterEntity} from "../api/entitiy/DatacenterEntity";
import {ClusterNameGenerator} from "../util/name-generator.service";
import {FormBuilder, FormGroup, Validators} from "@angular/forms";
import {CustomValidators} from "ng2-validation";
import {SSHKey} from "../api/model/SSHKeyModel";


@Component({
  selector: "kubermatic-wizard",
  templateUrl: "./wizard.component.html",
  styleUrls: ["./wizard.component.scss"]
})
export class WizardComponent implements OnInit {

  public supportedNodeProviders: string[] = ["aws", "digitalocean", "bringyourown"];
  public groupedDatacenters: {[key: string]: DataCenterEntity[]} = {};

  public currentStep: number = 0;
  public stepsTitles: string[] = ["Data center", "Cloud provider", "Configuration", "Go!"];

  public selectedCloud: string;
  public selectedCloudRegion: DataCenterEntity;
  public selectedCloudProviderApiError: string;
  public acceptBringYourOwn: boolean;

  public clusterNameForm: FormGroup;
  public awsForm: FormGroup;
  public digitalOceanForm: FormGroup;
  public bringYourOwnForm: FormGroup;

  public sshKeys: SSHKey[] = [];
  public nodeSize: string[] = [];

  constructor(private api: ApiService, private nameGenerator: ClusterNameGenerator, private formBuilder: FormBuilder) {
  }

  ngOnInit() {
    this.api.getDataCenters().subscribe(result => {
      result.forEach(elem => {
        if (!this.groupedDatacenters.hasOwnProperty(elem.spec.provider)) {
          this.groupedDatacenters[elem.spec.provider] = [];
        }

        this.groupedDatacenters[elem.spec.provider].push(elem);
      });
    });


    this.clusterNameForm = this.formBuilder.group({
      clustername: [this.nameGenerator.generateName(),
        [<any>Validators.required, <any>Validators.minLength(2), <any>Validators.maxLength(50)]],
    });

    this.bringYourOwnForm = this.formBuilder.group({
      pif: ["", [<any>Validators.required, <any>Validators.minLength(2), <any>Validators.maxLength(16),
        Validators.pattern("[a-z0-9-]+(:[a-z0-9-]+)?")]],
    });

    this.awsForm = this.formBuilder.group({
      access_key_id: ["", [<any>Validators.required, <any>Validators.minLength(16), <any>Validators.maxLength(32)]],
      secret_access_key: ["", [<any>Validators.required, <any>Validators.minLength(2)]],
      ssh_key: ["", [<any>Validators.required]],
      node_count: [3, [<any>Validators.required, CustomValidators.min(1)]],
      node_size: ["", [<any>Validators.required]]
    });

    this.digitalOceanForm = this.formBuilder.group({
      access_token: ["", [<any>Validators.required, <any>Validators.minLength(64), <any>Validators.maxLength(64),
        Validators.pattern("[a-z0-9]+")]],
      ssh_key: ["", [<any>Validators.required]],
      node_count: [3, [<any>Validators.required, CustomValidators.min(1)]],
      node_size: ["", [<any>Validators.required]]
    });

    this.awsForm.valueChanges.subscribe(value => {
      if (this.awsForm.controls["access_key_id"].valid && this.awsForm.controls["secret_access_key"].valid) {
        const body = {username: this.awsForm.controls["access_key_id"].value ,
          password: this.awsForm.controls["secret_access_key"].value};

<<<<<<< HEAD
        // this.api.getSSHKeys("aws", body)
        //   .subscribe(result => {
        //       // TODO consume api call
        //       this.selectedCloudProviderApiError = null;
        //       console.log(JSON.stringify(result));
        //     },
        //     error => {
        //       this.selectedCloudProviderApiError = error.status + " " + error.statusText;
        //     });
      }
    });

    this.digitaloceanForm.valueChanges.subscribe(value => {
      if (this.digitaloceanForm.controls["access_token"].valid) {
        const body = {token: this.digitaloceanForm.controls["access_token"].value};

        // this.api.getSSHKeys("digitalocean", body)
        //   .subscribe(result => {
        //       // TODO consume api call
        //       this.selectedCloudProviderApiError = null;
        //       console.log(JSON.stringify(result));
        //     },
        //     error => {
        //       this.selectedCloudProviderApiError = error.status + " " + error.statusText;
        //     });
=======
        this.api.getSSHKeys(this.selectedCloudRegion.metadata.name, body)
          .subscribe(result => {
              // TODO consume api call
              this.selectedCloudProviderApiError = null;
              this.sshKeys = result;
            },
            error => {
              this.selectedCloudProviderApiError = error.status + " " + error.statusText;
            });
      }
    });

    this.digitalOceanForm.valueChanges.subscribe(value => {
      if (this.digitalOceanForm.controls["access_token"].valid) {
        let body = {token: this.digitalOceanForm.controls["access_token"].value};

        this.api.getSSHKeys("digitalocean", body)
          .subscribe(result => {
              // TODO consume api call
              this.selectedCloudProviderApiError = null;
              console.log(JSON.stringify(result));
            },
            error => {
              this.selectedCloudProviderApiError = error.status + " " + error.statusText;
            });
>>>>>>> 98e435e4
      }
    });
  }

  public selectCloud(cloud: string) {
    this.selectedCloud = cloud;
    this.selectedCloudRegion = null;

    if (cloud == "aws") {
      this.nodeSize = ['t2.nano', 't2.micro', 't2.small', 't2.medium', 't2.large', 'm4.large', 'm4.xlarge', 'm4.2xlarge', 'm4.4xlarge', 'm4.10xlarge', 'm4.16xlarge', 'm3.medium', 'm3.large', 'm3.xlarge', 'm3.2xlarge'];
    } else if (cloud == "digitalocean") {
      this.nodeSize = [];
    } else {
      this.nodeSize = [];
    }
  }

  public selectCloudRegion(cloud: DataCenterEntity) {
    this.selectedCloudRegion = cloud;
  }

  public getNodeCount(): string {
    if (this.selectedCloud === "aws") {
      return this.awsForm.controls["node_count"].value;
    } else if (this.selectedCloud === "digitalocean") {
      return this.digitalOceanForm.controls["node_count"].value;
    } else {
      return "-1";
    }
  }

  public getNodeSize(): string {
    if (this.selectedCloud === "aws") {
      return this.awsForm.controls["node_size"].value;
    } else if (this.selectedCloud === "digitalocean") {
      return this.digitalOceanForm.controls["node_size"].value;
    } else {
      return "-1";
    }
  }

  public refreshName() {
    this.clusterNameForm.patchValue({clustername: this.nameGenerator.generateName()});
  }

  public gotoStep(step: number) {
    this.currentStep = step;
  }

  public canGotoStep(step: number) {
    switch (step) {
      case 0:
        return this.clusterNameForm.valid;
      case 1:
        return !!this.selectedCloud;
      case 2:
        if (this.selectedCloud === "bringyourown") {
          return this.acceptBringYourOwn;
        } else {
          return !!this.selectedCloudRegion;
        }
      case 3:
        if (this.selectedCloud === "bringyourown") {
          return this.bringYourOwnForm.valid;
        } else if (this.selectedCloud === "aws") {
          return this.awsForm.valid;
        } else if (this.selectedCloud === "digitalocean") {
          return this.digitalOceanForm.valid;
        } else {
          return false;
        }
      default:
        return false;
    }
  }

  public stepBack() {
    this.currentStep = (this.currentStep - 1) < 0 ? 0 : (this.currentStep - 1);
  }

  public stepForward() {
    this.currentStep = (this.currentStep + 1) > this.stepsTitles.length ? 0 : (this.currentStep + 1);
  }

  public canStepBack(): boolean {
    return this.currentStep > 0;
  }

  public canStepForward(): boolean {
    return this.canGotoStep(this.currentStep);
  }


  public createClusterAndNode(this) {

    console.log(this);

    debugger;
  }
}<|MERGE_RESOLUTION|>--- conflicted
+++ resolved
@@ -4,7 +4,6 @@
 import {ClusterNameGenerator} from "../util/name-generator.service";
 import {FormBuilder, FormGroup, Validators} from "@angular/forms";
 import {CustomValidators} from "ng2-validation";
-import {SSHKey} from "../api/model/SSHKeyModel";
 
 
 @Component({
@@ -45,12 +44,12 @@
 
         this.groupedDatacenters[elem.spec.provider].push(elem);
       });
-    });
-
+      // console.log(JSON.stringify(this.seedDataCenters));
+    });
 
     this.clusterNameForm = this.formBuilder.group({
       clustername: [this.nameGenerator.generateName(),
-        [<any>Validators.required, <any>Validators.minLength(2), <any>Validators.maxLength(50)]],
+        [<any>Validators.required, <any>Validators.minLength(2), <any>Validators.maxLength(16)]],
     });
 
     this.bringYourOwnForm = this.formBuilder.group({
@@ -76,36 +75,9 @@
 
     this.awsForm.valueChanges.subscribe(value => {
       if (this.awsForm.controls["access_key_id"].valid && this.awsForm.controls["secret_access_key"].valid) {
-        const body = {username: this.awsForm.controls["access_key_id"].value ,
+        let body = {username: this.awsForm.controls["access_key_id"].value ,
           password: this.awsForm.controls["secret_access_key"].value};
 
-<<<<<<< HEAD
-        // this.api.getSSHKeys("aws", body)
-        //   .subscribe(result => {
-        //       // TODO consume api call
-        //       this.selectedCloudProviderApiError = null;
-        //       console.log(JSON.stringify(result));
-        //     },
-        //     error => {
-        //       this.selectedCloudProviderApiError = error.status + " " + error.statusText;
-        //     });
-      }
-    });
-
-    this.digitaloceanForm.valueChanges.subscribe(value => {
-      if (this.digitaloceanForm.controls["access_token"].valid) {
-        const body = {token: this.digitaloceanForm.controls["access_token"].value};
-
-        // this.api.getSSHKeys("digitalocean", body)
-        //   .subscribe(result => {
-        //       // TODO consume api call
-        //       this.selectedCloudProviderApiError = null;
-        //       console.log(JSON.stringify(result));
-        //     },
-        //     error => {
-        //       this.selectedCloudProviderApiError = error.status + " " + error.statusText;
-        //     });
-=======
         this.api.getSSHKeys(this.selectedCloudRegion.metadata.name, body)
           .subscribe(result => {
               // TODO consume api call
@@ -131,7 +103,6 @@
             error => {
               this.selectedCloudProviderApiError = error.status + " " + error.statusText;
             });
->>>>>>> 98e435e4
       }
     });
   }
